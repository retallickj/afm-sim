--- conflicted
+++ resolved
@@ -74,11 +74,7 @@
 
     # energy offsets
     mu_on   = .17    # local energy at which electrons start hopping onto Bulk
-<<<<<<< HEAD
-    mu_off  = .15    # local energy at which electrons start hopping from Bulk
-=======
     mu_off  = mu_on  # local energy at which electrons start hopping from Bulk
->>>>>>> d35b1488
 
     alpha   = 1.e3  # damping factor for kt, higher means sharper transition
 
