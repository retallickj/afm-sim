# afm-sim
<<<<<<< HEAD
AFM simulation of SiDB structures. The Matlab code in src/matlab was is the initial proof of concept, the Python code in src/python is what's currently relevant. The C++ code found in src/ is used for interfacing with db-sim.
=======
AFM simulation of SiDB structures.

# Hopping Model Animaator

## Keyboard shortcuts:
Key | Behaviour
--- | ---
*Q* | Close the animator (and compile the recording if enabled)
*O* | Open the options panel
*Space* | Advance the simulation one hop

Clicking any hydrogen site will add/remove a fixed charge at that location. This will not automatically update the time before the next hop so you should advance the animation after any changes.

## Current Bugs

If there are ever fewer than 2 free DBs the cohopping implementation will throw an Error.
>>>>>>> 6f7715d9
<|MERGE_RESOLUTION|>--- conflicted
+++ resolved
@@ -1,7 +1,4 @@
 # afm-sim
-<<<<<<< HEAD
-AFM simulation of SiDB structures. The Matlab code in src/matlab was is the initial proof of concept, the Python code in src/python is what's currently relevant. The C++ code found in src/ is used for interfacing with db-sim.
-=======
 AFM simulation of SiDB structures.
 
 # Hopping Model Animaator
@@ -17,5 +14,4 @@
 
 ## Current Bugs
 
-If there are ever fewer than 2 free DBs the cohopping implementation will throw an Error.
->>>>>>> 6f7715d9
+If there are ever fewer than 2 free DBs the cohopping implementation will throw an Error.